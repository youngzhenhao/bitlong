--- conflicted
+++ resolved
@@ -16,24 +16,6 @@
 	if err != nil {
 		panic("failed to load config: " + err.Error())
 	}
-<<<<<<< HEAD
-	dao.InitMysql()
-	dao.RedisConnect()
-	err = dao.Migrate()
-	if err != nil {
-		utils.LogError("AutoMigrate error", err)
-		return
-	}
-	r := routers.SetupRouter()
-	bind := loadConfig.GinConfig.Bind
-	port := loadConfig.GinConfig.Port
-	if port == "" {
-		port = "8080"
-	}
-	err = r.Run(fmt.Sprintf("%s:%s", bind, port))
-	if err != nil {
-		return
-=======
 
 	if true {
 		if loadConfig.Routers.Login {
@@ -73,6 +55,12 @@
 		if err != nil {
 			return
 		}
->>>>>>> e6546037
 	}
+	r := routers.SetupRouter()
+	bind := loadConfig.GinConfig.Bind
+	port := loadConfig.GinConfig.Port
+	if port == "" {
+		port = "8080"
+	}
+	err = r.Run(fmt.Sprintf("%s:%s", bind, port))
 }