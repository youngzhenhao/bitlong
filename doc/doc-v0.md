--- conflicted
+++ resolved
@@ -140,11 +140,7 @@
 
 
 
-<<<<<<< HEAD
-# 通道 `channel`
-=======
 ## 通道 `channel`
->>>>>>> 3f894253
 
 ### ConnectPeer
 
@@ -170,7 +166,7 @@
 开通道
 
 ```go
-func OpenChannel(nodePubkey string, localFundingAmount long) string
+func OpenChannel(nodePubkey string, localFundingAmount int64) string
 ```
 
 > 会尝试向远程对等方打开请求中指定的单一注资通道。
@@ -354,13 +350,8 @@
 
 ## 付款 `pay`
 
-<<<<<<< HEAD
-#### DecodePayReq
->func DecodePayReq(pay_req string) long   
-=======
 ### DecodePayReq
 >func DecodePayReq(pay_req string) int64   
->>>>>>> 3f894253
 
 解码发票  
 解码支付请求字符串,返回发票金额
@@ -374,13 +365,8 @@
 | long | 解码发票的金额. 0：可支付任意金额。-1：解码错误 |
 
 
-<<<<<<< HEAD
-#### EstimateRouteFee
->EstimateRouteFee(dest string, amtsat long) string  
-=======
 ### EstimateRouteFee
 >EstimateRouteFee(dest string, amtsat int64) string  
->>>>>>> 3f894253
 
 计算费用  
 允许测试发送到目标节点指定金额是否成功
@@ -397,7 +383,6 @@
 ### SendPaymentSync
 
 >func SendPaymentSync(invoice string) string  
-> func SendPaymentSync0amt(invoice string, amt int64) string
 
 支付发票  
 支付闪电发票请求  
@@ -426,13 +411,8 @@
 |--------|--------|
 | string | 返回支付状态 |
 
-<<<<<<< HEAD
-#### SendCoins
->func SendCoins(addr string, amount long) string
-=======
 ### SendCoins
 >func SendCoins(addr string, amount int64) string
->>>>>>> 3f894253
 
 发送至链上  
 向指定比特币地址发送金额。
