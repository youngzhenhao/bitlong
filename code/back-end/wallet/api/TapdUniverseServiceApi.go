package api

import (
	"bytes"
	"context"
	"encoding/hex"
	"fmt"
	"github.com/btcsuite/btcd/wire"
	"github.com/lightninglabs/taproot-assets/taprpc"
	"github.com/lightninglabs/taproot-assets/taprpc/universerpc"
	"github.com/wallet/base"
	"google.golang.org/grpc"
	"path/filepath"
)

func AddFederationServer() {}

func assetLeafKeys(id string, proofType universerpc.ProofType) (*universerpc.AssetLeafKeyResponse, error) {
	grpcHost := base.QueryConfigByKey("taproothost")
	tlsCertPath := filepath.Join(base.Configure("lit"), "tls.cert")
	newFilePath := filepath.Join(filepath.Join(base.Configure("tapd"), "data"), "testnet")
	macaroonPath := filepath.Join(newFilePath, "admin.macaroon")
	creds := NewTlsCert(tlsCertPath)
	macaroon := GetMacaroon(macaroonPath)
	conn, err := grpc.Dial(grpcHost, grpc.WithTransportCredentials(creds),
		grpc.WithPerRPCCredentials(NewMacaroonCredential(macaroon)))
	if err != nil {
		fmt.Printf("%s did not connect: grpc.Dial: %v\n", GetTimeNow(), err)
	}
	defer func(conn *grpc.ClientConn) {
		err := conn.Close()
		if err != nil {
			fmt.Printf("%s conn Close Error: %v\n", GetTimeNow(), err)
		}
	}(conn)
	client := universerpc.NewUniverseClient(conn)
	request := &universerpc.AssetLeafKeysRequest{
		Id: &universerpc.ID{
			Id: &universerpc.ID_AssetIdStr{
				AssetIdStr: id,
			},
			ProofType: proofType,
		},
		//Offset:    0,
		//Limit:     0,
		//Direction: 0,
	}
	response, err := client.AssetLeafKeys(context.Background(), request)
	if err != nil {
		fmt.Printf("%s universerpc Info Error: %v\n", GetTimeNow(), err)
		return nil, err
	}
	return response, nil
}

func AssetLeafKeys(id string, proofType string) string {
	var _proofType universerpc.ProofType
	if proofType == "issuance" || proofType == "ISSUANCE" || proofType == "PROOF_TYPE_ISSUANCE" {
		_proofType = universerpc.ProofType_PROOF_TYPE_ISSUANCE
	} else if proofType == "transfer" || proofType == "TRANSFER" || proofType == "PROOF_TYPE_TRANSFER" {
		_proofType = universerpc.ProofType_PROOF_TYPE_TRANSFER
	} else {
		_proofType = universerpc.ProofType_PROOF_TYPE_UNSPECIFIED
	}
	response, err := assetLeafKeys(id, _proofType)
	if err != nil {
		fmt.Printf("%s universerpc AssetLeafKeys Error: %v\n", GetTimeNow(), err)
		return MakeJsonResult(false, err.Error(), nil)
	}
	if len(response.AssetKeys) == 0 {
		return MakeJsonResult(false, "Result length is zero.", nil)
	}
	return MakeJsonResult(true, "", processAssetKey(response))
}

type AssetKey struct {
	OpStr          string `json:"op_str"`
	ScriptKeyBytes string `json:"script_key_bytes"`
}

func processAssetKey(response *universerpc.AssetLeafKeyResponse) *[]AssetKey {
	var assetKey []AssetKey
	for _, keys := range response.AssetKeys {
		assetKey = append(assetKey, AssetKey{
			OpStr:          keys.GetOpStr(),
			ScriptKeyBytes: hex.EncodeToString(keys.GetScriptKeyBytes()),
		})
	}
	return &assetKey
}

func AssetLeaves(id string) string {
	response, err := assetLeaves(false, id, universerpc.ProofType_PROOF_TYPE_ISSUANCE)
	if err != nil {
		fmt.Printf("%s universerpc AssetLeaves Error: %v\n", GetTimeNow(), err)
		return MakeJsonResult(false, err.Error(), nil)
	}

	if response.Leaves == nil {
		return MakeJsonResult(false, "NOT_FOUND", nil)
	}

	return MakeJsonResult(true, "", response)
}

func GetAssetInfo(id string) string {
	response, err := assetLeaves(false, id, universerpc.ProofType_PROOF_TYPE_ISSUANCE)
	if err != nil {
		fmt.Printf("%s universerpc AssetLeaves Error: %v\n", GetTimeNow(), err)
		return MakeJsonResult(false, err.Error(), nil)
	}
	if response.Leaves == nil {
		return MakeJsonResult(false, "NOT_FOUND", nil)
	}
	proof, err := decodeProof(response.Leaves[0].Proof, 0, true, false)
	if err != nil {
		return MakeJsonResult(false, err.Error(), nil)
	}
	block, err := GetBlock(proof.DecodedProof.Asset.ChainAnchor.AnchorBlockHash)
	if err != nil {
		return MakeJsonResult(false, err.Error(), nil)
	}
	msgBlock := &wire.MsgBlock{}
	blockReader := bytes.NewReader(block.RawBlock)
	err = msgBlock.Deserialize(blockReader)
	timeStamp := msgBlock.Header.Timestamp
	createTime := timeStamp.Unix()

	var assetInfo = struct {
		Asset      *taprpc.Asset `json:"asset"`
		Meta       string        `json:"meta"`
		CreateTime int64         `json:"createTime"`
	}{
		Asset:      proof.DecodedProof.Asset,
		Meta:       hex.EncodeToString(proof.DecodedProof.MetaReveal.Data),
		CreateTime: createTime,
	}
	return MakeJsonResult(true, "", assetInfo)
}

func QueryAssetRoots(id string) string {
	response, err := queryAssetRoot(id)
	if err != nil {
		fmt.Printf("%s universerpc AssetRoots Error: %v\n", GetTimeNow(), err)
		return MakeJsonResult(false, err.Error(), nil)
	}
	return MakeJsonResult(true, "", response)
}

func DeleteAssetRoot() {}

func DeleteFederationServer() {}

// UniverseInfo
//
//	@Description: Info returns a set of information about the current state of the Universe.
//	@return string
func UniverseInfo() string {
	grpcHost := base.QueryConfigByKey("taproothost")
	tlsCertPath := filepath.Join(base.Configure("lit"), "tls.cert")
	newFilePath := filepath.Join(filepath.Join(base.Configure("tapd"), "data"), "testnet")
	macaroonPath := filepath.Join(newFilePath, "admin.macaroon")
	creds := NewTlsCert(tlsCertPath)
	macaroon := GetMacaroon(macaroonPath)
	conn, err := grpc.Dial(grpcHost, grpc.WithTransportCredentials(creds),
		grpc.WithPerRPCCredentials(NewMacaroonCredential(macaroon)))
	if err != nil {
		fmt.Printf("%s did not connect: grpc.Dial: %v\n", GetTimeNow(), err)
	}
	defer func(conn *grpc.ClientConn) {
		err := conn.Close()
		if err != nil {
			fmt.Printf("%s conn Close Error: %v\n", GetTimeNow(), err)
		}
	}(conn)
	client := universerpc.NewUniverseClient(conn)
	request := &universerpc.InfoRequest{}
	response, err := client.Info(context.Background(), request)
	if err != nil {
		fmt.Printf("%s universerpc Info Error: %v\n", GetTimeNow(), err)
		return MakeJsonResult(false, err.Error(), nil)
	}
	return MakeJsonResult(true, "", response)
}

func InsertProof() {}

// ListFederationServers
//
//	@Description: ListFederationServers lists the set of servers that make up the federation of the local Universe server.
//	This servers are used to push out new proofs, and also periodically call sync new proofs from the remote server.
//	@return string
func ListFederationServers() string {
	grpcHost := base.QueryConfigByKey("taproothost")
	tlsCertPath := filepath.Join(base.Configure("lit"), "tls.cert")
	newFilePath := filepath.Join(filepath.Join(base.Configure("tapd"), "data"), "testnet")
	macaroonPath := filepath.Join(newFilePath, "admin.macaroon")
	creds := NewTlsCert(tlsCertPath)
	macaroon := GetMacaroon(macaroonPath)
	conn, err := grpc.Dial(grpcHost, grpc.WithTransportCredentials(creds),
		grpc.WithPerRPCCredentials(NewMacaroonCredential(macaroon)))
	if err != nil {
		fmt.Printf("%s did not connect: grpc.Dial: %v\n", GetTimeNow(), err)
	}
	defer func(conn *grpc.ClientConn) {
		err := conn.Close()
		if err != nil {
			fmt.Printf("%s conn Close Error: %v\n", GetTimeNow(), err)
		}
	}(conn)
	client := universerpc.NewUniverseClient(conn)
	request := &universerpc.ListFederationServersRequest{}
	response, err := client.ListFederationServers(context.Background(), request)
	if err != nil {
		fmt.Printf("%s universerpc ListFederationServers Error: %v\n", GetTimeNow(), err)
		return ""
	}
	return response.String()
}

func MultiverseRoot() {}

func QueryAssetStats(assetId string) string {
	response, err := queryAssetStats(assetId)
	if err != nil {
		fmt.Printf("%s universerpc QueryAssetStats Error: %v\n", GetTimeNow(), err)
		return MakeJsonResult(false, err.Error(), "")
	}
	return MakeJsonResult(true, "", response)
}

func QueryEvents() {}

func QueryFederationSyncConfig() {}

func QueryProof() {}

func SetFederationSyncConfig() {}

func SyncUniverse(universeHost string, asset_id string) string {
	var targets []*universerpc.SyncTarget
	universeID := &universerpc.ID{
		Id: &universerpc.ID_AssetIdStr{
			AssetIdStr: asset_id,
		},
		ProofType: 1,
	}
	if universeID != nil {
		targets = append(targets, &universerpc.SyncTarget{
			Id: universeID,
		})
	}
	if universeHost == "" {
		universeHost = "testnet.universe.lightning.finance:10029"
	}
	response, err := syncUniverse(universeHost, targets, 0)
	if err != nil {
		return MakeJsonResult(false, err.Error(), "")
	}
	return MakeJsonResult(true, "", response)

}

func UniverseStats() {}

<<<<<<< HEAD
func queryAssetRoot(id string) (*universerpc.QueryRootResponse, error) {
	grpcHost := base.QueryConfigByKey("taproothost")
	tlsCertPath := filepath.Join(base.Configure("lit"), "tls.cert")
	newFilePath := filepath.Join(filepath.Join(base.Configure("tapd"), "data"), "testnet")
	macaroonPath := filepath.Join(newFilePath, "admin.macaroon")
	creds := NewTlsCert(tlsCertPath)
	macaroon := GetMacaroon(macaroonPath)
	conn, err := grpc.Dial(grpcHost, grpc.WithTransportCredentials(creds),
		grpc.WithPerRPCCredentials(NewMacaroonCredential(macaroon)))
	if err != nil {
		fmt.Printf("%s did not connect: grpc.Dial: %v\n", GetTimeNow(), err)
	}
	defer func(conn *grpc.ClientConn) {
		err := conn.Close()
		if err != nil {
			fmt.Printf("%s conn Close Error: %v\n", GetTimeNow(), err)
		}
	}(conn)

	requst := &universerpc.AssetRootQuery{
		Id: &universerpc.ID{
			Id: &universerpc.ID_AssetIdStr{
				AssetIdStr: id,
			},
		},
	}
	client := universerpc.NewUniverseClient(conn)
	response, err := client.QueryAssetRoots(context.Background(), requst)
	return response, err
}

func assetLeaves(isGroup bool, id string, prooftype universerpc.ProofType) (*universerpc.AssetLeafResponse, error) {
=======
func assetLeaves(isGroup bool, id string, proofType universerpc.ProofType) (*universerpc.AssetLeafResponse, error) {
>>>>>>> 624dfeee
	grpcHost := base.QueryConfigByKey("taproothost")
	tlsCertPath := filepath.Join(base.Configure("lit"), "tls.cert")
	newFilePath := filepath.Join(filepath.Join(base.Configure("tapd"), "data"), "testnet")
	macaroonPath := filepath.Join(newFilePath, "admin.macaroon")
	creds := NewTlsCert(tlsCertPath)
	macaroon := GetMacaroon(macaroonPath)
	conn, err := grpc.Dial(grpcHost, grpc.WithTransportCredentials(creds),
		grpc.WithPerRPCCredentials(NewMacaroonCredential(macaroon)))
	if err != nil {
		fmt.Printf("%s did not connect: grpc.Dial: %v\n", GetTimeNow(), err)
	}
	defer func(conn *grpc.ClientConn) {
		err := conn.Close()
		if err != nil {
			fmt.Printf("%s conn Close Error: %v\n", GetTimeNow(), err)
		}
	}(conn)

	request := &universerpc.ID{
		ProofType: proofType,
	}

	if isGroup {
		groupKey := &universerpc.ID_GroupKeyStr{
			GroupKeyStr: id,
		}
		request.Id = groupKey
	} else {
		AssetId := &universerpc.ID_AssetIdStr{
			AssetIdStr: id,
		}
		request.Id = AssetId
	}

	client := universerpc.NewUniverseClient(conn)
	response, err := client.AssetLeaves(context.Background(), request)
	return response, err
}

func queryAssetStats(assetId string) (*universerpc.UniverseAssetStats, error) {
	grpcHost := base.QueryConfigByKey("taproothost")
	tlsCertPath := filepath.Join(base.Configure("lit"), "tls.cert")
	newFilePath := filepath.Join(filepath.Join(base.Configure("tapd"), "data"), "testnet")
	macaroonPath := filepath.Join(newFilePath, "admin.macaroon")
	creds := NewTlsCert(tlsCertPath)
	macaroon := GetMacaroon(macaroonPath)
	conn, err := grpc.Dial(grpcHost, grpc.WithTransportCredentials(creds),
		grpc.WithPerRPCCredentials(NewMacaroonCredential(macaroon)))
	if err != nil {
		fmt.Printf("%s did not connect: grpc.Dial: %v\n", GetTimeNow(), err)
	}
	defer func(conn *grpc.ClientConn) {
		err := conn.Close()
		if err != nil {
			fmt.Printf("%s conn Close Error: %v\n", GetTimeNow(), err)
		}
	}(conn)
	id, err := hex.DecodeString(assetId)
	client := universerpc.NewUniverseClient(conn)
	request := &universerpc.AssetStatsQuery{
		AssetIdFilter: id,
	}
	response, err := client.QueryAssetStats(context.Background(), request)
	return response, err
}

func syncUniverse(universeHost string, syncTargets []*universerpc.SyncTarget, syncMode universerpc.UniverseSyncMode) (*universerpc.SyncResponse, error) {

	grpcHost := base.QueryConfigByKey("taproothost")
	tlsCertPath := filepath.Join(base.Configure("lit"), "tls.cert")
	newFilePath := filepath.Join(filepath.Join(base.Configure("tapd"), "data"), "testnet")
	macaroonPath := filepath.Join(newFilePath, "admin.macaroon")
	creds := NewTlsCert(tlsCertPath)
	macaroon := GetMacaroon(macaroonPath)
	conn, err := grpc.Dial(grpcHost, grpc.WithTransportCredentials(creds),
		grpc.WithPerRPCCredentials(NewMacaroonCredential(macaroon)))
	if err != nil {
		fmt.Printf("%s did not connect: grpc.Dial: %v\n", GetTimeNow(), err)
	}
	defer func(conn *grpc.ClientConn) {
		err := conn.Close()
		if err != nil {
			fmt.Printf("%s conn Close Error: %v\n", GetTimeNow(), err)
		}
	}(conn)
	request := &universerpc.SyncRequest{
		UniverseHost: universeHost,
		SyncMode:     syncMode,
		SyncTargets:  syncTargets,
	}
	client := universerpc.NewUniverseClient(conn)
	response, err := client.SyncUniverse(context.Background(), request)
	return response, err
}<|MERGE_RESOLUTION|>--- conflicted
+++ resolved
@@ -138,14 +138,7 @@
 	return MakeJsonResult(true, "", assetInfo)
 }
 
-func QueryAssetRoots(id string) string {
-	response, err := queryAssetRoot(id)
-	if err != nil {
-		fmt.Printf("%s universerpc AssetRoots Error: %v\n", GetTimeNow(), err)
-		return MakeJsonResult(false, err.Error(), nil)
-	}
-	return MakeJsonResult(true, "", response)
-}
+func AssetRoots() {}
 
 func DeleteAssetRoot() {}
 
@@ -219,6 +212,8 @@
 }
 
 func MultiverseRoot() {}
+
+func QueryAssetRoots() {}
 
 func QueryAssetStats(assetId string) string {
 	response, err := queryAssetStats(assetId)
@@ -263,42 +258,7 @@
 
 func UniverseStats() {}
 
-<<<<<<< HEAD
-func queryAssetRoot(id string) (*universerpc.QueryRootResponse, error) {
-	grpcHost := base.QueryConfigByKey("taproothost")
-	tlsCertPath := filepath.Join(base.Configure("lit"), "tls.cert")
-	newFilePath := filepath.Join(filepath.Join(base.Configure("tapd"), "data"), "testnet")
-	macaroonPath := filepath.Join(newFilePath, "admin.macaroon")
-	creds := NewTlsCert(tlsCertPath)
-	macaroon := GetMacaroon(macaroonPath)
-	conn, err := grpc.Dial(grpcHost, grpc.WithTransportCredentials(creds),
-		grpc.WithPerRPCCredentials(NewMacaroonCredential(macaroon)))
-	if err != nil {
-		fmt.Printf("%s did not connect: grpc.Dial: %v\n", GetTimeNow(), err)
-	}
-	defer func(conn *grpc.ClientConn) {
-		err := conn.Close()
-		if err != nil {
-			fmt.Printf("%s conn Close Error: %v\n", GetTimeNow(), err)
-		}
-	}(conn)
-
-	requst := &universerpc.AssetRootQuery{
-		Id: &universerpc.ID{
-			Id: &universerpc.ID_AssetIdStr{
-				AssetIdStr: id,
-			},
-		},
-	}
-	client := universerpc.NewUniverseClient(conn)
-	response, err := client.QueryAssetRoots(context.Background(), requst)
-	return response, err
-}
-
-func assetLeaves(isGroup bool, id string, prooftype universerpc.ProofType) (*universerpc.AssetLeafResponse, error) {
-=======
 func assetLeaves(isGroup bool, id string, proofType universerpc.ProofType) (*universerpc.AssetLeafResponse, error) {
->>>>>>> 624dfeee
 	grpcHost := base.QueryConfigByKey("taproothost")
 	tlsCertPath := filepath.Join(base.Configure("lit"), "tls.cert")
 	newFilePath := filepath.Join(filepath.Join(base.Configure("tapd"), "data"), "testnet")
